<<<<<<< HEAD
VERSION = (1, 3, 8)
=======
VERSION = (1, 3, 6, 1)
>>>>>>> 14c8be1e


def get_version():
    return '.'.join(map(str, VERSION))<|MERGE_RESOLUTION|>--- conflicted
+++ resolved
@@ -1,8 +1,4 @@
-<<<<<<< HEAD
-VERSION = (1, 3, 8)
-=======
-VERSION = (1, 3, 6, 1)
->>>>>>> 14c8be1e
+VERSION = (1, 3, 9)
 
 
 def get_version():
