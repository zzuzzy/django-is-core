<<<<<<< HEAD
VERSION = (1, 4, 8)

=======
VERSION = (1, 3, 60)
>>>>>>> efe5d97e

def get_version():
    return '.'.join(map(str, VERSION))<|MERGE_RESOLUTION|>--- conflicted
+++ resolved
@@ -1,9 +1,5 @@
-<<<<<<< HEAD
-VERSION = (1, 4, 8)
+VERSION = (1, 4, 9)
 
-=======
-VERSION = (1, 3, 60)
->>>>>>> efe5d97e
 
 def get_version():
     return '.'.join(map(str, VERSION))