from copy import deepcopy

from django.core.exceptions import ImproperlyConfigured
from django.http.response import HttpResponseRedirect, Http404
from django.utils.encoding import force_text
from django.utils.translation import ugettext_lazy as _
from django.views.generic.edit import FormView
from django.contrib.messages.api import get_messages, add_message
from django.contrib.messages import constants

from chamber.utils.forms import formset_has_file_field
from chamber.utils import transaction

from is_core.exceptions import PersistenceException
from is_core.utils import (
    flatten_fieldsets, get_readonly_field_data, get_inline_views_from_fieldsets, get_inline_views_opts_from_fieldsets,
    get_export_types_with_content_type, GetMethodFieldMixin
)
from is_core.utils.compatibility import get_model_name
from is_core.generic_views.mixins import (
    DefaultCoreViewMixin, DefaultModelCoreViewMixin, ListParentMixin, CoreGetObjViewMixin
)
from is_core.generic_views.inlines.inline_form_views import InlineFormView
from is_core.response import JsonHttpResponse
from is_core.forms.models import smartmodelform_factory
from is_core.forms.fields import SmartReadonlyField
from is_core.forms import SmartModelForm
from is_core.rest.datastructures import ModelFlatRESTFields

from ..auth.permissions import PermissionsSet, CoreReadAllowed, CoreUpdateAllowed, CoreCreateAllowed


<<<<<<< HEAD
class DefaultFormView(DefaultCoreViewMixin, FormView):
=======
class DefaultFormView(GetMethodFieldMixin, DefaultModelCoreViewMixin, FormView):
>>>>>>> b2720d8e

    view_type = 'default'
    fieldsets = None
    form_template = 'is_core/forms/default_form.html'
    template_name = 'is_core/generic_views/default_form.html'
    messages = {
        'success': _('Object was saved successfully.'),
        'error': _('Please correct the error below.'),
    }
    readonly_fields = None

    save_button_label = _('Save')
    save_button_title = ''
    save_button_disable_on_submit = True

    cancel_button_label = _('Back')
    cancel_button_title = ''
    cancel_button_disable_on_submit = True

    atomic_save_form = True

    def get_success_url(self, obj):
        """
        URL string for redirect after saving
        """

        return self.request.get_full_path()

    def get_has_file_field(self, form, **kwargs):
        return formset_has_file_field(form)

    def is_readonly(self):
        return not self.has_permission('post')

    def get_form(self, form_class=None):
        if form_class is None:
            form_class = self.get_form_class()
        form = form_class(**self.get_form_kwargs())
        form.readonly = self.is_readonly()

        for field_name, field in form.fields.items():
            self.form_field(form, field_name, field)

        return form

    def get_form_action(self):
        return self.request.get_full_path()

    def get_readonly_fields(self):
        return () if self.readonly_fields is None else self.readonly_fields

    def get_message_kwargs(self, obj):
        return {'obj': force_text(obj)}

    def get_message(self, msg_type_or_level, obj=None):
        msg_kwargs = {}
        if obj:
            msg_kwargs = self.get_message_kwargs(obj)

        msg_type = (isinstance(msg_type_or_level, int) and constants.DEFAULT_TAGS.get(msg_type_or_level) or
                    msg_type_or_level)
        return self.messages.get(msg_type) % msg_kwargs

    def is_changed(self, form, **kwargs):
        """Return true if form was changed"""
        return form.has_changed()

    def save_obj(self, obj, form, change):
        """
        Must be added for non model forms
        this method should save object or raise exception
        """

        raise NotImplementedError

    def save_form(self, form, **kwargs):
        """Contains formset save, prepare obj for saving"""

        obj = form.save(commit=False)
        change = obj.pk is not None
        self.save_obj(obj, form, change)
        if hasattr(form, 'save_m2m'):
            form.save_m2m()
        return obj

    @transaction.atomic_with_signals
    def _atomic_save_form(self, *args, **kwargs):
        return self.save_form(*args, **kwargs)

    def form_valid(self, form, msg=None, msg_level=None, **kwargs):
        try:
            if self.atomic_save_form:
                obj = self._atomic_save_form(form, **kwargs)
            else:
                obj = self.save_form(form, **kwargs)
            return self.success_render_to_response(obj, msg, msg_level)
        except PersistenceException as ex:
            return self.form_invalid(form, msg=force_text(ex.message), **kwargs)

    def form_invalid(self, form, msg=None, msg_level=None, **kwargs):
        msg_level = msg_level or constants.ERROR
        msg = msg or self.get_message(msg_level)
        add_message(self.request, msg_level, msg)
        return self.render_to_response(self.get_context_data(form=form, msg=msg, msg_level=msg_level, **kwargs))

    def get_popup_obj(self, obj):
        return {'_obj_name': force_text(obj)}

    @property
    def is_ajax_form(self):
        """Return if form will be rendered for ajax"""
        return self.has_snippet()

    @property
    def is_popup_form(self):
        """Return if form will be rendnered as popup"""
        return 'popup' in self.request.GET

    @property
    def form_snippet_name(self):
        """Return name for name for snippet which surround form"""
        return '%s-%s' % (self.view_name, 'form')

    def get_form_class_names(self):
        class_names = [self.view_type]
        if self.is_ajax_form:
            class_names.append('ajax')
        return class_names

    def get_prefix(self):
        return self.view_type.lower()

    def get_context_data(self, **kwargs):
        context_data = super(DefaultFormView, self).get_context_data(**kwargs)
        form = context_data['form']
        kwargs.pop('form', form)
        context_data.update({
            'view_type': self.view_type,
            'fieldsets': self.generate_fieldsets(**kwargs),
            'form_template': self.form_template,
            'form_class_names': self.get_form_class_names(),
            'has_file_field': self.get_has_file_field(form, **kwargs),
            'action': self.get_form_action(),
            'form_snippet_name': self.form_snippet_name,
            'buttons': self.get_buttons()
        })
        return context_data

    def get_buttons(self):
        buttons = {}
        for key, value in self.get_buttons_dict().items():
            buttons[key] = {
                'label': value.get('label'),
                'title': value.get('title'),
                'disable_on_submit': value.get('disable_on_submit'),
            }
        return buttons

    def get_buttons_dict(self):
        return {
            'save': {
                'label': self.save_button_label,
                'title': self.save_button_title,
                'disable_on_submit': self.save_button_disable_on_submit,
            },
            'cancel': {
                'label': self.cancel_button_label,
                'title': self.cancel_button_title,
                'disable_on_submit': self.cancel_button_disable_on_submit,
            }
        }

    def generate_fieldsets(self, **kwargs):
        fieldsets = self.get_fieldsets()
        return [(None, {'fields': list(self.get_form_class().base_fields.keys())})] if fieldsets is None else fieldsets

    def get_fieldsets(self):
        return self.fieldsets

    def get_initial(self):
        initial = super(DefaultFormView, self).get_initial()
        initial['_user'] = self.request.user
        initial['_request'] = self.request
        return initial

    def form_field(self, form, field_name, form_field):
        return form_field

    def post(self, request, *args, **kwargs):
        form = self.get_form()

        is_valid = form.is_valid()
        is_changed = self.is_changed(form)

        if is_valid and is_changed:
            return self.form_valid(form)
        else:
            if is_valid and not is_changed:
                return self.form_invalid(form, msg=_('No changes have been submitted.'), msg_level=constants.INFO)
            return self.form_invalid(form)

    def get_snippet_names(self):
        if self.is_popup_form:
            return [self.form_snippet_name]
        else:
            return super(DefaultFormView, self).get_snippet_names()

    def success_render_to_response(self, obj, msg, msg_level):
        msg_level = msg_level or constants.SUCCESS
        msg = msg or self.get_message(msg_level, obj)
        if self.is_popup_form:
            return JsonHttpResponse({'messages': {msg_level: msg}, 'obj': self.get_popup_obj(obj)})
        elif self.is_ajax_form:
            add_message(self.request, msg_level, msg)
            location = self.get_success_url(obj)
            response = JsonHttpResponse({'location': location}, status=202)
            response['Location'] = location
            return response
        else:
            add_message(self.request, msg_level, msg)
            return HttpResponseRedirect(self.get_success_url(obj))

    def render_to_response(self, context, **response_kwargs):
        if self.has_snippet():
            extra_content = response_kwargs['extra_content'] = response_kwargs.get('extra_content', {})
            extra_content_messages = {}
            for message in get_messages(self.request):
                extra_content_messages[message.tags] = force_text(message)
            if extra_content_messages:
                extra_content['messages'] = extra_content_messages
        return super(DefaultFormView, self).render_to_response(context, **response_kwargs)

    def get_method_returning_field_value(self, field_name):
        """
        Field values can be obtained from view or core.
        """
        return (
            super().get_method_returning_field_value(field_name)
            or self.core.get_method_returning_field_value(field_name)
        )


class DefaultModelFormView(DefaultFormView):

    model = None
    fields = None
    exclude = None
    inline_views = None
    field_labels = None
    form_template = 'is_core/forms/model_default_form.html'

    def _get_field_labels(self):
        return self.field_labels

    def pre_save_obj(self, obj, form, change):
        pass

    def save_obj(self, obj, form, change):
        obj.save()

    def post_save_obj(self, obj, form, change):
        pass

    def form_field(self, form, field_name, form_field):
        form_field = super().form_field(form, field_name, form_field)
        placeholder = self.model._ui_meta.placeholders.get(field_name, None)
        if placeholder:
            form_field.widget.placeholder = placeholder
        return form_field

    def get_message_kwargs(self, obj):
        return {'obj': force_text(obj), 'name': force_text(obj._meta.verbose_name)}

    def get_exclude(self):
        return () if self.exclude is None else self.exclude

    def generate_readonly_fields(self):
        return self.get_readonly_fields()

    def get_inline_views(self):
        return self.inline_views

    def generate_inline_views(self):
        inline_views = self.get_inline_views()
        fieldsets = self.get_fieldsets()

        if inline_views is not None and fieldsets:
            raise ImproperlyConfigured('You can define either inline views or fieldsets.')
        return inline_views or get_inline_views_from_fieldsets(fieldsets)

    def init_inline_views(self, instance):
        return [inline_view(self.request, self, instance) if isinstance(inline_view, type) else inline_view
                for inline_view in self.generate_inline_views()]

    def _filter_inline_form_views(self, inline_views):
        return [view for view in inline_views if isinstance(view, InlineFormView)]

    def generate_fieldsets(self, inline_views=None, **kwargs):
        fieldsets = deepcopy(self.get_fieldsets())

        if fieldsets is not None:
            inline_view_opts = get_inline_views_opts_from_fieldsets(fieldsets)
            for inline_view_inst, inline_view_opt in zip(inline_views, inline_view_opts):
                inline_view_opt['inline_view'] = inline_view_inst
            return fieldsets
        else:
            return [
                (None, {'fields': self.generate_fields() or list(self.generate_form_class().base_fields.keys())})
            ] + [
                (
                    inline_view.model._meta.verbose_name_plural if (
                        isinstance(inline_view, InlineFormView) and (not inline_view.max_num or inline_view.max_num > 1)
                    ) else inline_view.model._meta.verbose_name,
                    {'inline_view': inline_view}
                )
                for inline_view in inline_views
            ]

    def get_fields(self):
        return self.fields

    def generate_fields(self):
        return flatten_fieldsets(self.get_fieldsets()) or self.get_fields()

    def get_form_class(self):
        fields = self.generate_fields()
        readonly_fields = self.generate_readonly_fields()
        return self.generate_form_class(fields, readonly_fields)

    def get_form_class_base(self):
        return self.form_class or SmartModelForm

    def get_is_bulk(self):
        return False

    def generate_form_class(self, fields=None, readonly_fields=()):
        form_class = self.get_form_class_base()
        exclude = list(self.get_exclude())
        if hasattr(form_class, '_meta') and form_class._meta.exclude:
            exclude.extend(form_class._meta.exclude)
        return smartmodelform_factory(self.model, self.request, form=form_class, exclude=exclude, fields=fields,
                                      formfield_callback=self.formfield_for_dbfield,
                                      readonly_fields=readonly_fields,
                                      formreadonlyfield_callback=self.formfield_for_readonlyfield,
                                      readonly=self.is_readonly(),
                                      labels=self._get_field_labels(), is_bulk=self.get_is_bulk())

    def update_form_initial(self, form):
        # Only new instance can get data from request queryset
        if not form.instance.pk:
            form.initial.update({k: self.request.GET.get(k) for k in self.request.GET.keys()
                                 if k not in form.readonly_fields})
        return form

    def get_form(self, form_class=None):
        return self.update_form_initial(super(DefaultModelFormView, self).get_form(form_class=form_class))

    def formfield_for_dbfield(self, db_field, **kwargs):
        return db_field.formfield(**kwargs)

    def formfield_for_readonlyfield(self, name, **kwargs):
        def _get_readonly_field_data(instance):
<<<<<<< HEAD
            return get_readonly_field_data(name, (self, instance),
                                           {'request': self.request, 'obj': instance})
=======
            return get_readonly_field_data(
                name,
                instance,
                view=self,
                fun_kwargs={'request': self.request, 'obj': instance}
            )
>>>>>>> b2720d8e
        return SmartReadonlyField(_get_readonly_field_data)

    def get_has_file_field(self, form, inline_form_views=None, **kwargs):
        if super(DefaultModelFormView, self).get_has_file_field(form, **kwargs):
            return True

        for inline_form_view in () if inline_form_views is None else inline_form_views:
            if inline_form_view.get_has_file_field():
                return True

        return False

    def get_cancel_url(self):
        return None

    def has_save_button(self):
        return not self.is_readonly()

    def is_changed(self, form, inline_form_views, **kwargs):
        for inline_form_view_instance in inline_form_views:
            if inline_form_view_instance.formset.has_changed():
                return True
        return form.has_changed()

    def get(self, request, *args, **kwargs):
        form = self.get_form()
        inline_views = self.init_inline_views(form.instance)
        inline_form_views = self._filter_inline_form_views(inline_views)
        return self.render_to_response(self.get_context_data(form=form, inline_views=inline_views,
                                                             inline_form_views=inline_form_views))

    def post(self, request, *args, **kwargs):
        form = self.get_form()
        inline_forms_is_valid = True

        inline_views = self.init_inline_views(form.instance)
        inline_form_views = self._filter_inline_form_views(inline_views)

        for inline_form_view in inline_form_views:
            inline_forms_is_valid = inline_form_view.is_valid() and inline_forms_is_valid

        is_valid = form.is_valid()
        is_changed = self.is_changed(form, inline_form_views=inline_form_views)

        if is_valid and inline_forms_is_valid and is_changed:
            return self.form_valid(form, inline_form_views=inline_form_views,
                                   inline_views=inline_views)
        else:
            if is_valid and not is_changed:
                return self.form_invalid(form, inline_form_views=inline_form_views,
                                         inline_views=inline_views,
                                         msg=_('No changes have been submitted.'),
                                         msg_level=constants.INFO)
            return self.form_invalid(form, inline_form_views=inline_form_views, inline_views=inline_views)

    def get_obj(self, cached=True):
        return None

    def get_form_kwargs(self):
        kwargs = super(DefaultModelFormView, self).get_form_kwargs()
        kwargs['instance'] = self.get_obj(False)
        return kwargs

    def save_form(self, form, inline_form_views=None, **kwargs):
        obj = form.save(commit=False)
        change = obj.pk is not None

        self.pre_save_obj(obj, form, change)
        self.save_obj(obj, form, change)
        if hasattr(form, 'save_m2m'):
            form.save_m2m()

        for inline_form_view in {} if inline_form_views is None else inline_form_views:
            inline_form_view.form_valid(self.request)

        self.post_save_obj(obj, form, change)
        return obj

    def get_context_data(self, form=None, inline_form_views=None, **kwargs):
        context_data = super(DefaultModelFormView, self).get_context_data(form=form,
                                                                          inline_form_views=inline_form_views,
                                                                          **kwargs)
        context_data.update({
            'module_name': get_model_name(self.model),
            'cancel_url': self.get_cancel_url(),
            'show_save_button': self.has_save_button()
        })
        return context_data

    def get_popup_obj(self, obj):
        app_label = self.model._meta.app_label
        model_name = self.model._meta.object_name
        return {'_obj_name': force_text(obj), 'pk': obj.pk, '_model': '%s.%s' % (app_label, model_name)}


class CoreDefaultModelFormView(ListParentMixin, DefaultModelCoreViewMixin, DefaultModelFormView):

    show_save_and_continue = True

    save_button_title = _('Save and navigate to the list')

    save_and_continue_button_title = _('Save and stay on the same page')
    save_and_continue_button_label = _('Save and continue')
    save_and_continue_button_disable_on_submit = True

    cancel_button_title = _('Do not save and go back to the list')

    export_types = None

    def get_form_class_names(self):
        class_names = ['-'.join((self.view_type, self.site_name,
                                 self.core.get_menu_group_pattern_name(), 'form',)).lower()]
        if self.is_ajax_form:
            class_names.append('ajax')
        return class_names

    def get_prefix(self):
        return '-'.join((self.view_type, self.site_name, self.core.get_menu_group_pattern_name())).lower()

    def formfield_for_readonlyfield(self, name, **kwargs):
        def _get_readonly_field_data(instance):
            return get_readonly_field_data(name, (self, self.core, instance),
                                           {'request': self.request, 'obj': instance})

        return SmartReadonlyField(_get_readonly_field_data)

    def get_buttons_dict(self):
        buttons_dict = super().get_buttons_dict()
        buttons_dict.update({
            'save_and_continue': {
                'label': self.save_and_continue_button_label,
                'title': self.save_and_continue_button_title,
                'disable_on_submit': self.save_and_continue_button_disable_on_submit,
            }
        })
        return buttons_dict

    def save_obj(self, obj, form, change):
        self.core.save_model(self.request, obj, form, change)

    def pre_save_obj(self, obj, form, change):
        self.core.pre_save_model(self.request, obj, form, change)

    def post_save_obj(self, obj, form, change):
        self.core.post_save_model(self.request, obj, form, change)

    def get_exclude(self):
        return (self.exclude is not None and self.exclude or
                self.core.get_ui_form_exclude(self.request, self.get_obj(True)))

    def get_readonly_fields(self):
        return (self.readonly_fields is not None and self.readonly_fields or
                self.core.get_form_readonly_fields(self.request, self.get_obj(True)))

    def get_inline_views(self):
        return (self.inline_views is not None and self.inline_views or
                self.core.get_form_inline_views(self.request, self.get_obj(True)))

    def get_fieldsets(self):
        return (self.fieldsets is not None and self.fieldsets or
                self.core.get_form_fieldsets(self.request, self.get_obj(True)))

    def get_fields(self):
        return (self.fields is not None and self.fields or
                self.core.get_ui_form_fields(self.request, self.get_obj(True)))

    def _get_field_labels(self):
        return self.field_labels if self.field_labels is not None else self.core.get_ui_form_field_labels(self.request)

    def get_form_class_base(self):
        obj = self.get_obj(True)
        return (
            self.form_class or
            (
                self.core.get_ui_form_edit_class(self.request, obj)
                if obj
                else self.core.get_ui_form_add_class(self.request, obj)
            )
        )

    def get_cancel_url(self):
        if ('list' in self.core.ui_patterns and
                self.core.ui_patterns.get('list').has_permission('get', self.request) and not self.has_snippet()):
            return self.core.ui_patterns.get('list').get_url_string(self.request)
        return None

    def has_save_and_continue_button(self):
        return (
            'list' in self.core.ui_patterns and not self.has_snippet() and
            self.core.ui_patterns.get('list').has_permission('get', self.request) and
            self.show_save_and_continue
        )

    def has_save_button(self):
        return self.view_type in self.core.ui_patterns and not self.is_readonly()

    def get_success_url(self, obj):
        if ('list' in self.core.ui_patterns and
                self.core.ui_patterns.get('list').has_permission('get', self.request) and
                'save' in self.request.POST):
            return self.core.ui_patterns.get('list').get_url_string(self.request)
        elif ('detail' in self.core.ui_patterns and
                self.core.ui_patterns.get('detail').has_permission('get', self.request, obj=obj) and
                'save-and-continue' in self.request.POST):
            return self.core.ui_patterns.get('detail').get_url_string(self.request, view_kwargs={'pk': obj.pk})
        else:
            return self.request.get_full_path()

    def get_context_data(self, form=None, inline_form_views=None, **kwargs):
        context_data = super().get_context_data(form=form, inline_form_views=inline_form_views, **kwargs)
        context_data.update({
            'show_save_and_continue': self.has_save_and_continue_button()
        })
        return context_data


class AddModelFormView(CoreDefaultModelFormView):

    template_name = 'is_core/generic_views/add_form.html'
    form_template = 'is_core/forms/model_add_form.html'
    view_type = 'add'
    messages = {'success': _('The %(name)s "%(obj)s" was added successfully.'),
                'error': _('Please correct the error below.')}

    permission = PermissionsSet(
        get=CoreCreateAllowed(),
        post=CoreCreateAllowed()
    )

    def get_title(self):
        return (self.title or
                self.model._ui_meta.add_verbose_name % {'verbose_name': self.model._meta.verbose_name,
                                                        'verbose_name_plural': self.model._meta.verbose_name_plural})


class DetailModelFormView(CoreGetObjViewMixin, CoreDefaultModelFormView):

    template_name = 'is_core/generic_views/detail_form.html'
    form_template = 'is_core/forms/model_detail_form.html'
    view_type = 'detail'
    messages = {'success': _('The %(name)s "%(obj)s" was changed successfully.'),
                'error': _('Please correct the error below.')}
    pk_name = 'pk'

    permission = PermissionsSet(
        get=CoreReadAllowed() | CoreUpdateAllowed(),
        post=CoreUpdateAllowed()
    )

    def get_title(self):
        return (self.title or
                self.model._ui_meta.detail_verbose_name % {
                    'verbose_name': self.model._meta.verbose_name,
                    'verbose_name_plural': self.model._meta.verbose_name_plural,
                    'obj': self.get_obj(True)
                })

    def is_readonly(self):
        return not self.has_permission('post')

    def link(self, arguments=None, **kwargs):
        if arguments is None:
            arguments = (self.kwargs[self.pk_name],)
        return super().link(arguments=arguments, **kwargs)

    def _get_export_types(self):
        return self.core.get_ui_detail_export_types(self.request) if self.export_types is None else self.export_types

    def _get_export_fields(self):
        return list(self.core.get_ui_detail_export_fields(self.request, self.get_obj(True)))

    def _generate_rest_detail_export_fieldset(self):
        return ModelFlatRESTFields.create_from_flat_list(self._get_export_fields(), self.model)

    def get_context_data(self, form=None, inline_form_views=None, **kwargs):
        context_data = super().get_context_data(
            form=form, inline_form_views=inline_form_views, **kwargs
        )
        if self._get_export_types() and self._get_export_fields():
            context_data.update({
                'export_types': get_export_types_with_content_type(self._get_export_types()),
                'rest_detail_export_fieldset': self._generate_rest_detail_export_fieldset(),
                'api_url': self.core.get_api_detail_url(self.request, self.get_obj(True))
            })
        return context_data


class ReadonlyDetailModelFormView(DetailModelFormView):

    show_save_and_continue = False

    permission = PermissionsSet(
        get=CoreReadAllowed()
    )


class BulkChangeFormView(CoreDefaultModelFormView):

    form_template = 'is_core/views/bulk-change-view.html'
    is_ajax_form = False

    permission = PermissionsSet(
        get=CoreUpdateAllowed(),
        post=CoreUpdateAllowed()
    )

    def get_form_class_base(self):
        return self.form_class or self.core.get_rest_form_edit_class(self.request)

    def dispatch(self, request, *args, **kwargs):
        if 'snippet' not in request.GET:
            raise Http404
        return super(BulkChangeFormView, self).dispatch(request, *args, **kwargs)

    def get_fields(self):
        return self.core.get_bulk_change_fields(self.request) if self.fields is None else self.fields

    def get_fieldsets(self):
        return (
            (self.core.bulk_change_fieldsets if hasattr(self.core, 'bulk_change_fieldsets') else None)
            if self.fieldsets is None else self.fieldsets
        )

    def get_readonly_fields(self):
        return ()

    def get_is_bulk(self):
        return True<|MERGE_RESOLUTION|>--- conflicted
+++ resolved
@@ -30,11 +30,7 @@
 from ..auth.permissions import PermissionsSet, CoreReadAllowed, CoreUpdateAllowed, CoreCreateAllowed
 
 
-<<<<<<< HEAD
-class DefaultFormView(DefaultCoreViewMixin, FormView):
-=======
 class DefaultFormView(GetMethodFieldMixin, DefaultModelCoreViewMixin, FormView):
->>>>>>> b2720d8e
 
     view_type = 'default'
     fieldsets = None
@@ -397,17 +393,13 @@
 
     def formfield_for_readonlyfield(self, name, **kwargs):
         def _get_readonly_field_data(instance):
-<<<<<<< HEAD
-            return get_readonly_field_data(name, (self, instance),
-                                           {'request': self.request, 'obj': instance})
-=======
+
             return get_readonly_field_data(
                 name,
                 instance,
                 view=self,
                 fun_kwargs={'request': self.request, 'obj': instance}
             )
->>>>>>> b2720d8e
         return SmartReadonlyField(_get_readonly_field_data)
 
     def get_has_file_field(self, form, inline_form_views=None, **kwargs):
